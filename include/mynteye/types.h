// Copyright 2018 Slightech Co., Ltd. All rights reserved.
//
// Licensed under the Apache License, Version 2.0 (the "License");
// you may not use this file except in compliance with the License.
// You may obtain a copy of the License at
//
//     http://www.apache.org/licenses/LICENSE-2.0
//
// Unless required by applicable law or agreed to in writing, software
// distributed under the License is distributed on an "AS IS" BASIS,
// WITHOUT WARRANTIES OR CONDITIONS OF ANY KIND, either express or implied.
// See the License for the specific language governing permissions and
// limitations under the License.
#ifndef MYNTEYE_TYPES_H_
#define MYNTEYE_TYPES_H_
#pragma once

#include <cstdint>
#include <ostream>

#include "mynteye/stubs/global.h"

MYNTEYE_BEGIN_NAMESPACE

/**
 * @ingroup enumerations
 * @brief List error codes.
 */
enum class ErrorCode : std::int32_t {
  /** Standard code for successful behavior. */
  SUCCESS = 0,
  /** Standard code for unsuccessful behavior. */
  ERROR_FAILURE,
  /**
   * File cannot be opened for not exist, not a regular file or
   * any other reason.
   */
  ERROR_FILE_OPEN_FAILED,
  /** Camera cannot be opened for not plugged or any other reason. */
  ERROR_CAMERA_OPEN_FAILED,
  /** Camera is not opened now. */
  ERROR_CAMERA_NOT_OPENED,
  /** Camera retrieve the image failed. */
  ERROR_CAMERA_RETRIEVE_FAILED,
  /** Imu cannot be opened for not plugged or any other reason. */
  ERROR_IMU_OPEN_FAILED,
  /** Imu receive data timeout */
  ERROR_IMU_RECV_TIMEOUT,
  /** Imu receive data error */
  ERROR_IMU_DATA_ERROR,
  /** Last guard. */
  ERROR_CODE_LAST
};

/**
 * @ingroup enumerations
 * @brief List image types.
 */
enum class ImageType : std::int32_t {
  /** LEFT Color. */
  IMAGE_LEFT_COLOR,
  /** RIGHT Color. */
  IMAGE_RIGHT_COLOR,
  /** Depth. */
  IMAGE_DEPTH,
  /** All. */
  ALL,
};

/**
 * @ingroup enumerations
 * @brief List image formats.
 */
enum class ImageFormat : std::int32_t {
  IMAGE_BGR_24,   // 8UC3
  IMAGE_RGB_24,   // 8UC3
  IMAGE_GRAY_8,   // 8UC1
  IMAGE_GRAY_16,  // 16UC1
  IMAGE_GRAY_24,  // 8UC3
  IMAGE_YUYV,     // 8UC2
  IMAGE_MJPG,
  // color
  COLOR_BGR   = IMAGE_BGR_24,  // > COLOR_RGB
  COLOR_RGB   = IMAGE_RGB_24,  // > COLOR_BGR
  COLOR_YUYV  = IMAGE_YUYV,    // > COLOR_BGR, COLOR_RGB
  COLOR_MJPG  = IMAGE_MJPG,    // > COLOR_BGR, COLOR_RGB
  // depth
  DEPTH_RAW     = IMAGE_GRAY_16,  // > DEPTH_GRAY
  DEPTH_GRAY    = IMAGE_GRAY_8,
  DEPTH_GRAY_24 = IMAGE_GRAY_24,
  DEPTH_BGR     = IMAGE_BGR_24,   // > DEPTH_RGB
  DEPTH_RGB     = IMAGE_RGB_24,   // > DEPTH_BGR
  /** Last guard. */
  IMAGE_FORMAT_LAST
};

/**
 * @ingroup enumerations
 * @brief List depth modes.
 */
enum class DepthMode : std::int32_t {
  DEPTH_RAW      = 0,  // ImageFormat::DEPTH_RAW
  DEPTH_GRAY     = 1,  // ImageFormat::DEPTH_GRAY_24
  DEPTH_COLORFUL = 2,  // ImageFormat::DEPTH_RGB
  DEPTH_MODE_LAST
};

/**
 * @ingroup enumerations
 * @brief List stream mode.
 */
enum class StreamMode : std::int32_t {
  STREAM_1280x720 = 0,
  STREAM_2560x720 = 1,
  STREAM_1280x480 = 2,
  STREAM_640x480  = 3,
  STREAM_MODE_LAST
};

/**
 * @ingroup enumerations
 * @brief List stream formats.
 */
enum class StreamFormat : std::int32_t {
  STREAM_MJPG = 0,
  STREAM_YUYV = 1,
  STREAM_FORMAT_LAST
};

/**
 * @ingroup enumerations
 * @brief List image mode.
 */
enum class ImageMode : std::int32_t {
  IMAGE_RAW,
  IMAGE_RECTIFIED
};

struct MYNTEYE_API CameraCtrlRectLogData {
	union {
		unsigned char uByteArray[1024];/**< union data defined as below struct { }*/
		struct {
			unsigned short	InImgWidth;/**< Input image width(SideBySide image) */
			unsigned short	InImgHeight;/**< Input image height */
			unsigned short	OutImgWidth;/**< Output image width(SideBySide image) */
			unsigned short	OutImgHeight;/**< Output image height */
			int		        RECT_ScaleEnable;/**< Rectified image scale */
			int		        RECT_CropEnable;/**< Rectified image crop */
			unsigned short	RECT_ScaleWidth;/**< Input image width(Single image) *RECT_Scale_Col_N /RECT_Scale_Col_M */
			unsigned short	RECT_ScaleHeight;/**< Input image height(Single image) *RECT_Scale_Row_N /RECT_Scale_Row_M */
			float	        CamMat1[9];/**< Left Camera Matrix
								fx, 0, cx, 0, fy, cy, 0, 0, 1
								fx,fy : focus  ; cx,cy : principle point */
			float	        CamDist1[8];/**< Left Camera Distortion Matrix
								k1, k2, p1, p2, k3, k4, k5, k6
								k1~k6 : radial distort ; p1,p2 : tangential distort */
			float			CamMat2[9];/**< Right Camera Matrix
								fx, 0, cx, 0, fy, cy, 0, 0, 1
								fx,fy : focus  ; cx,cy : principle point */
			float			CamDist2[8];/**< Right Camera Distortion Matrix
								k1, k2, p1, p2, k3, k4, k5, k6
								k1~k6 : radial distort ; p1,p2 : tangential distort */
			float			RotaMat[9];/**< Rotation matrix between the left and right camera coordinate systems.
								| [0] [1] [2] |       |Xcr|
								| [3] [4] [5] |   *   |Ycr|            => cr = right camera coordinate
								| [6] [7] [8] |       |Zcr| */
			float			TranMat[3];/**< Translation vector between the coordinate systems of the cameras.
								|[0]|      |Xcr|
								|[1]|   +  |Ycr|	             => cr = right camera coordinate
								|[2]|      |Zcr| */
			float			LRotaMat[9];/**< 3x3 rectification transform (rotation matrix) for the left camera.
								| [0] [1] [2] |       |Xcl|
								| [3] [4] [5] |   *   |Ycl|            => cl = left camera coordinate
								| [6] [7] [8] |       |Zcl| */
			float			RRotaMat[9];/**< 3x3 rectification transform (rotation matrix) for the left camera.
								| [0] [1] [2] |       |Xcr|
								| [3] [4] [5] |   *   |Ycr|            => cr = right camera coordinate
								| [6] [7] [8] |       |Zcr| */
			float			NewCamMat1[12];/**< 3x4 projection matrix in the (rectified) coordinate systems for the left camera.
								fx' 0 cx' 0 0 fy' cy' 0 0 0 1 0
								fx',fy' : rectified focus ; cx', cy; : rectified principle point */
			float			NewCamMat2[12];/**< 3x4 projection matrix in the (rectified) coordinate systems for the rightt camera.
								fx' 0 cx' TranMat[0]* 0 fy' cy' 0 0 0 1 0
								fx',fy' : rectified focus ; cx', cy; : rectified principle point */
			unsigned short	RECT_Crop_Row_BG;/**< Rectidied image crop row begin */
			unsigned short	RECT_Crop_Row_ED;/**< Rectidied image crop row end */
			unsigned short	RECT_Crop_Col_BG_L;/**< Rectidied image crop column begin */
			unsigned short	RECT_Crop_Col_ED_L;/**< Rectidied image crop column end */
			unsigned char	RECT_Scale_Col_M;/**< Rectified image scale column factor M */
			unsigned char	RECT_Scale_Col_N;/**< Rectified image scale column factor N
								Rectified image scale column ratio =  Scale_Col_N/ Scale_Col_M */
			unsigned char	RECT_Scale_Row_M;/**< Rectified image scale row factor M */
			unsigned char	RECT_Scale_Row_N;/**< Rectified image scale row factor N */
			float			RECT_AvgErr;/**< Reprojection error */
			unsigned short	nLineBuffers;/**< Linebuffer for Hardware limitation < 60 */
            float ReProjectMat[16];
		};
	};
};

/**
 * @ingroup datatypes
 * @brief Image information
 */
struct MYNTEYE_API ImgInfo {
  /** Image frame id */
  std::uint16_t frame_id;

  /** Image timestamp */
  std::uint32_t timestamp;

  /** Image exposure time */
  std::uint16_t exposure_time;

  void Reset() {
    frame_id = 0;
    timestamp = 0;
    exposure_time = 0;
  }

  ImgInfo() {
    Reset();
  }
  ImgInfo(const ImgInfo &other) {
    frame_id = other.frame_id;
    timestamp = other.timestamp;
    exposure_time = other.exposure_time;
  }
  ImgInfo &operator=(const ImgInfo &other) {
    frame_id = other.frame_id;
    timestamp = other.timestamp;
    exposure_time = other.exposure_time;
    return *this;
  }
};

/**
 * @ingroup datatypes
 * @brief Imu data
 */
struct MYNTEYE_API ImuData {
  /**
   * Data type
   * 1: accelerometer
   * 2: gyroscope
   * */
  std::uint8_t flag;

  /** Imu gyroscope or accelerometer or frame timestamp */
  std::uint64_t timestamp;

  /** temperature */
  double temperature;

  /** Imu accelerometer data for 3-axis: X, Y, X. */
  double accel[3];

  /** Imu gyroscope data for 3-axis: X, Y, Z. */
  double gyro[3];

  void Reset() {
    flag = 0;
    timestamp = 0;
    temperature = 0;
    std::fill(accel, accel + 3, 0);
    std::fill(gyro, gyro + 3, 0);
  }

  ImuData() {
    Reset();
  }
};

#if 0
/**
 * @ingroup calibration
 * IMU intrinsics: scale, drift and variances.
 */
struct MYNTEYE_API ImuIntrinsics {
  /**
   * Scale matrix.
   * \code
   *   Scale X     cross axis  cross axis
   *   cross axis  Scale Y     cross axis
   *   cross axis  cross axis  Scale Z
   * \endcode
   */
  double scale[3][3];
  /* Zero-drift: X, Y, Z */
  double drift[3];

  /** Noise density variances */
  double noise[3];
  /** Random walk variances */
  double bias[3];

  // std::uint8_t reserve[100];

  /** Warm drift
   *  \code
   *    0 - Slope
   *    1 - Constant value
   *  \endcode
   */
  double x[2];
  double y[2];
  double z[2];
};

/**
 * @ingroup calibration
 * Motion intrinsics, including accelerometer and gyroscope.
 */
struct MYNTEYE_API MotionIntrinsics {
  ImuIntrinsics accel; /**< Accelerometer intrinsics */
  ImuIntrinsics gyro;  /**< Gyroscope intrinsics */
};

<<<<<<< HEAD
MYNTEYE_API
std::ostream &operator<<(std::ostream &os, const MotionIntrinsics &in);
#endif

=======
>>>>>>> 6f3f65a1
MYNTEYE_END_NAMESPACE

MYNTEYE_API
std::ostream& operator<<(std::ostream& os, const mynteye::StreamFormat& code);

#endif  // MYNTEYE_TYPES_H_<|MERGE_RESOLUTION|>--- conflicted
+++ resolved
@@ -316,13 +316,10 @@
   ImuIntrinsics gyro;  /**< Gyroscope intrinsics */
 };
 
-<<<<<<< HEAD
 MYNTEYE_API
 std::ostream &operator<<(std::ostream &os, const MotionIntrinsics &in);
 #endif
 
-=======
->>>>>>> 6f3f65a1
 MYNTEYE_END_NAMESPACE
 
 MYNTEYE_API
