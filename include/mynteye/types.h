// Copyright 2018 Slightech Co., Ltd. All rights reserved.
//
// Licensed under the Apache License, Version 2.0 (the "License");
// you may not use this file except in compliance with the License.
// You may obtain a copy of the License at
//
//     http://www.apache.org/licenses/LICENSE-2.0
//
// Unless required by applicable law or agreed to in writing, software
// distributed under the License is distributed on an "AS IS" BASIS,
// WITHOUT WARRANTIES OR CONDITIONS OF ANY KIND, either express or implied.
// See the License for the specific language governing permissions and
// limitations under the License.
#ifndef MYNTEYE_TYPES_H_
#define MYNTEYE_TYPES_H_
#pragma once

#include <cstdint>
#include <ostream>

#include "mynteye/stubs/global.h"

MYNTEYE_BEGIN_NAMESPACE

/**
 * @ingroup enumerations
 * @brief List error codes.
 */
enum class ErrorCode : std::int32_t {
  /** Standard code for successful behavior. */
  SUCCESS = 0,
  /** Standard code for unsuccessful behavior. */
  ERROR_FAILURE,
  /**
   * File cannot be opened for not exist, not a regular file or
   * any other reason.
   */
  ERROR_FILE_OPEN_FAILED,
  /** Camera cannot be opened for not plugged or any other reason. */
  ERROR_CAMERA_OPEN_FAILED,
  /** Camera is not opened now. */
  ERROR_CAMERA_NOT_OPENED,
  /** Camera retrieve the image failed. */
  ERROR_CAMERA_RETRIEVE_FAILED,
  /** Imu cannot be opened for not plugged or any other reason. */
  ERROR_IMU_OPEN_FAILED,
  /** Imu receive data timeout */
  ERROR_IMU_RECV_TIMEOUT,
  /** Imu receive data error */
  ERROR_IMU_DATA_ERROR,
  /** Last guard. */
  ERROR_CODE_LAST
};

/**
 * @ingroup enumerations
 * @brief List image types.
 */
enum class ImageType : std::int32_t {
  /** Color. */
  IMAGE_COLOR,
  /** Depth. */
  IMAGE_DEPTH,
  /** All. */
  ALL,
  /** Last guard. */
  IMAGE_TYPE_LAST
};

/**
 * @ingroup enumerations
 * @brief List image formats.
 */
enum class ImageFormat : std::int32_t {
  IMAGE_BGR_24,   // 8UC3
  IMAGE_RGB_24,   // 8UC3
  IMAGE_GRAY_8,   // 8UC1
  IMAGE_GRAY_16,  // 16UC1
  IMAGE_GRAY_24,  // 8UC3
  IMAGE_YUYV,     // 8UC2
  IMAGE_MJPG,
  // color
  COLOR_BGR   = IMAGE_BGR_24,  // > COLOR_RGB
  COLOR_RGB   = IMAGE_RGB_24,  // > COLOR_BGR
  COLOR_YUYV  = IMAGE_YUYV,    // > COLOR_BGR, COLOR_RGB
  COLOR_MJPG  = IMAGE_MJPG,    // > COLOR_BGR, COLOR_RGB
  // depth
  DEPTH_RAW     = IMAGE_GRAY_16,  // > DEPTH_GRAY
  DEPTH_GRAY    = IMAGE_GRAY_8,
  DEPTH_GRAY_24 = IMAGE_GRAY_24,
  DEPTH_BGR     = IMAGE_BGR_24,   // > DEPTH_RGB
  DEPTH_RGB     = IMAGE_RGB_24,   // > DEPTH_BGR
  /** Last guard. */
  IMAGE_FORMAT_LAST
};

/**
 * @ingroup enumerations
 * @brief List depth modes.
 */
enum class DepthMode : std::int32_t {
  DEPTH_RAW      = 0,  // ImageFormat::DEPTH_RAW
  DEPTH_GRAY     = 1,  // ImageFormat::DEPTH_GRAY_24
  DEPTH_COLORFUL = 2,  // ImageFormat::DEPTH_RGB
  DEPTH_MODE_LAST
};

/**
 * @ingroup enumerations
 * @brief List stream mode.
 */
enum class StreamMode : std::int32_t {
  STREAM_1280x720 = 0,
  STREAM_2560x720 = 1,
  STREAM_1280x480 = 2,
  STREAM_640x480  = 3,
  STREAM_MODE_LAST
};

/**
 * @ingroup enumerations
 * @brief List stream formats.
 */
enum class StreamFormat : std::int32_t {
  STREAM_MJPG = 0,
  STREAM_YUYV = 1,
  STREAM_FORMAT_LAST
};

<<<<<<< HEAD
/**
 * @ingroup enumerations
 * @brief List image mode.
 */
enum class ImageMode : std::int32_t {
  IMAGE_RAW,
  IMAGE_RECTIFIED
};

struct CameraCtrlRectLogData {
=======
struct MYNTEYE_API CameraCtrlRectLogData {
>>>>>>> 57050883
	union {
		unsigned char uByteArray[1024];/**< union data defined as below struct { }*/
		struct {
			unsigned short	InImgWidth;/**< Input image width(SideBySide image) */
			unsigned short	InImgHeight;/**< Input image height */
			unsigned short	OutImgWidth;/**< Output image width(SideBySide image) */
			unsigned short	OutImgHeight;/**< Output image height */
			int		        RECT_ScaleEnable;/**< Rectified image scale */
			int		        RECT_CropEnable;/**< Rectified image crop */
			unsigned short	RECT_ScaleWidth;/**< Input image width(Single image) *RECT_Scale_Col_N /RECT_Scale_Col_M */
			unsigned short	RECT_ScaleHeight;/**< Input image height(Single image) *RECT_Scale_Row_N /RECT_Scale_Row_M */
			float	        CamMat1[9];/**< Left Camera Matrix
								fx, 0, cx, 0, fy, cy, 0, 0, 1
								fx,fy : focus  ; cx,cy : principle point */
			float	        CamDist1[8];/**< Left Camera Distortion Matrix
								k1, k2, p1, p2, k3, k4, k5, k6
								k1~k6 : radial distort ; p1,p2 : tangential distort */
			float			CamMat2[9];/**< Right Camera Matrix
								fx, 0, cx, 0, fy, cy, 0, 0, 1
								fx,fy : focus  ; cx,cy : principle point */
			float			CamDist2[8];/**< Right Camera Distortion Matrix
								k1, k2, p1, p2, k3, k4, k5, k6
								k1~k6 : radial distort ; p1,p2 : tangential distort */
			float			RotaMat[9];/**< Rotation matrix between the left and right camera coordinate systems.
								| [0] [1] [2] |       |Xcr|
								| [3] [4] [5] |   *   |Ycr|            => cr = right camera coordinate
								| [6] [7] [8] |       |Zcr| */
			float			TranMat[3];/**< Translation vector between the coordinate systems of the cameras.
								|[0]|      |Xcr|
								|[1]|   +  |Ycr|	             => cr = right camera coordinate
								|[2]|      |Zcr| */
			float			LRotaMat[9];/**< 3x3 rectification transform (rotation matrix) for the left camera.
								| [0] [1] [2] |       |Xcl|
								| [3] [4] [5] |   *   |Ycl|            => cl = left camera coordinate
								| [6] [7] [8] |       |Zcl| */
			float			RRotaMat[9];/**< 3x3 rectification transform (rotation matrix) for the left camera.
								| [0] [1] [2] |       |Xcr|
								| [3] [4] [5] |   *   |Ycr|            => cr = right camera coordinate
								| [6] [7] [8] |       |Zcr| */
			float			NewCamMat1[12];/**< 3x4 projection matrix in the (rectified) coordinate systems for the left camera.
								fx' 0 cx' 0 0 fy' cy' 0 0 0 1 0
								fx',fy' : rectified focus ; cx', cy; : rectified principle point */
			float			NewCamMat2[12];/**< 3x4 projection matrix in the (rectified) coordinate systems for the rightt camera.
								fx' 0 cx' TranMat[0]* 0 fy' cy' 0 0 0 1 0
								fx',fy' : rectified focus ; cx', cy; : rectified principle point */
			unsigned short	RECT_Crop_Row_BG;/**< Rectidied image crop row begin */
			unsigned short	RECT_Crop_Row_ED;/**< Rectidied image crop row end */
			unsigned short	RECT_Crop_Col_BG_L;/**< Rectidied image crop column begin */
			unsigned short	RECT_Crop_Col_ED_L;/**< Rectidied image crop column end */
			unsigned char	RECT_Scale_Col_M;/**< Rectified image scale column factor M */
			unsigned char	RECT_Scale_Col_N;/**< Rectified image scale column factor N
								Rectified image scale column ratio =  Scale_Col_N/ Scale_Col_M */
			unsigned char	RECT_Scale_Row_M;/**< Rectified image scale row factor M */
			unsigned char	RECT_Scale_Row_N;/**< Rectified image scale row factor N */
			float			RECT_AvgErr;/**< Reprojection error */
			unsigned short	nLineBuffers;/**< Linebuffer for Hardware limitation < 60 */
            float ReProjectMat[16];
		};
	};
};
<<<<<<< HEAD

MYNTEYE_END_NAMESPACE

MYNTEYE_API
std::ostream& operator<<(std::ostream& os, const mynteye::StreamFormat& code);
=======
>>>>>>> 57050883

/**
 * @ingroup datatypes
 * @brief Image information
 */
struct MYNTEYE_API ImgInfo {
  /** Image frame id */
  std::uint16_t frame_id;

  /** Image timestamp */
  std::uint32_t timestamp;

  /** Image exposure time */
  std::uint16_t exposure_time;

  void Reset() {
    frame_id = 0;
    timestamp = 0;
    exposure_time = 0;
  }

  ImgInfo() {
    Reset();
  }
  ImgInfo(const ImgInfo &other) {
    frame_id = other.frame_id;
    timestamp = other.timestamp;
    exposure_time = other.exposure_time;
  }
  ImgInfo &operator=(const ImgInfo &other) {
    frame_id = other.frame_id;
    timestamp = other.timestamp;
    exposure_time = other.exposure_time;
    return *this;
  }
};

/**
 * @ingroup datatypes
 * @brief Imu data
 */
struct MYNTEYE_API ImuData {
  /**
   * Data type
   * 1: accelerometer
   * 2: gyroscope
   * */
  std::uint8_t flag;

  /** Imu gyroscope or accelerometer or frame timestamp */
  std::uint64_t timestamp;

  /** temperature */
  double temperature;

  /** Imu accelerometer data for 3-axis: X, Y, X. */
  double accel[3];

  /** Imu gyroscope data for 3-axis: X, Y, Z. */
  double gyro[3];

  void Reset() {
    flag = 0;
    timestamp = 0;
    temperature = 0;
    std::fill(accel, accel + 3, 0);
    std::fill(gyro, gyro + 3, 0);
  }

  ImuData() {
    Reset();
  }
};

MYNTEYE_END_NAMESPACE

MYNTEYE_API
std::ostream& operator<<(std::ostream& os, const mynteye::StreamFormat& code);

#endif  // MYNTEYE_TYPES_H_<|MERGE_RESOLUTION|>--- conflicted
+++ resolved
@@ -127,7 +127,6 @@
   STREAM_FORMAT_LAST
 };
 
-<<<<<<< HEAD
 /**
  * @ingroup enumerations
  * @brief List image mode.
@@ -137,10 +136,7 @@
   IMAGE_RECTIFIED
 };
 
-struct CameraCtrlRectLogData {
-=======
 struct MYNTEYE_API CameraCtrlRectLogData {
->>>>>>> 57050883
 	union {
 		unsigned char uByteArray[1024];/**< union data defined as below struct { }*/
 		struct {
@@ -201,14 +197,11 @@
 		};
 	};
 };
-<<<<<<< HEAD
 
 MYNTEYE_END_NAMESPACE
 
 MYNTEYE_API
 std::ostream& operator<<(std::ostream& os, const mynteye::StreamFormat& code);
-=======
->>>>>>> 57050883
 
 /**
  * @ingroup datatypes
