// Copyright 2018 Slightech Co., Ltd. All rights reserved.
//
// Licensed under the Apache License, Version 2.0 (the "License");
// you may not use this file except in compliance with the License.
// You may obtain a copy of the License at
//
//     http://www.apache.org/licenses/LICENSE-2.0
//
// Unless required by applicable law or agreed to in writing, software
// distributed under the License is distributed on an "AS IS" BASIS,
// WITHOUT WARRANTIES OR CONDITIONS OF ANY KIND, either express or implied.
// See the License for the specific language governing permissions and
// limitations under the License.
#include <string.h>
#include <fstream>

#include <stdexcept>
#include <string>
#include <chrono>

#include "mynteye/internal/camera_p.h"
#include "mynteye/internal/channels.h"
#include "mynteye/util/log.h"
#include "mynteye/util/rate.h"


MYNTEYE_USE_NAMESPACE

namespace {

void get_stream_size(const StreamMode& stream_mode, int* width, int* height) {
  switch (stream_mode) {
    case StreamMode::STREAM_1280x480:
      *width = 1280;
      *height = 480;
      break;
    case StreamMode::STREAM_1280x720:
      *width = 1280;
      *height = 720;
      break;
    case StreamMode::STREAM_2560x720:
      *width = 2560;
      *height = 720;
      break;
    // case StreamMode::STREAM_2560x960:
    //   *width = 2560;
    //   *height = 960;
    //   break;
    case StreamMode::STREAM_640x480:
      *width = 640;
      *height = 480;
      break;
    default:
      throw new std::runtime_error("StreamMode is unknown");
  }
}

std::string get_stream_format_string(const StreamFormat& stream_format) {
  switch (stream_format) {
    case StreamFormat::STREAM_MJPG:
      return "MJPG";
    case StreamFormat::STREAM_YUYV:
      return "YUYV";
    default:
      throw new std::runtime_error("StreamFormat is unknown");
  }
}

}  // namespace

inline std::uint8_t check_sum(std::uint8_t *buf, std::uint8_t length) {
  std::uint8_t crc8 = 0;
  while (length--) {
    crc8 = crc8 ^ (*buf++);
  }
  return crc8;
}

CameraPrivate::CameraPrivate()
  : etron_di_(nullptr),
    dev_sel_info_({-1}),
    color_res_index_(0),
    depth_res_index_(0),
    framerate_(10),
    rate_(nullptr),
    stream_info_dev_index_(-1),
    color_serial_number_(0),
    depth_serial_number_(0),
    color_image_size_(0),
    depth_image_size_(0),
    color_image_buf_(nullptr),
    depth_image_buf_(nullptr),
    depth_buf_(nullptr),
    is_capture_image_(false),
    is_imu_open_(false),
    is_start_(false) {

  DBG_LOGD(__func__);

  int ret = EtronDI_Init(&etron_di_, false);
  DBG_LOGI("MYNTEYE Init: %d", ret);
  UNUSED(ret);

  stream_color_info_ptr_ =
      (PETRONDI_STREAM_INFO)malloc(sizeof(ETRONDI_STREAM_INFO)*64);
  stream_depth_info_ptr_ =
      (PETRONDI_STREAM_INFO)malloc(sizeof(ETRONDI_STREAM_INFO)*64);
  depth_data_type_ = 9;
  OnInit();
  is_enable_image_[ImageType::IMAGE_LEFT_COLOR] = false;
  is_enable_image_[ImageType::IMAGE_RIGHT_COLOR] = false;
  is_enable_image_[ImageType::IMAGE_DEPTH] = false;

  channels_ = std::make_shared<Channels>();
}

CameraPrivate::~CameraPrivate() {
  DBG_LOGD(__func__);
  free(stream_color_info_ptr_);
  free(stream_depth_info_ptr_);

  channels_->StopHidTracking();
  StopCaptureImage();
  Close();
}

void CameraPrivate::GetDevices(std::vector<DeviceInfo>* dev_infos) {
  if (!dev_infos) {
    LOGE("GetDevices: dev_infos is null.");
    return;
  }
  dev_infos->clear();

  int count = EtronDI_GetDeviceNumber(etron_di_);
  DBG_LOGD("GetDevices: %d", count);

  DEVSELINFO dev_sel_info;
  DEVINFORMATION* p_dev_info =
      (DEVINFORMATION*)malloc(sizeof(DEVINFORMATION)*count);  // NOLINT

  for (int i = 0; i < count; i++) {
    dev_sel_info.index = i;

    EtronDI_GetDeviceInfo(etron_di_, &dev_sel_info, p_dev_info+i);

    char sz_buf[256];
    int actual_length = 0;
    if (ETronDI_OK == EtronDI_GetFwVersion(
        etron_di_, &dev_sel_info, sz_buf, 256, &actual_length)) {
      DeviceInfo info;
      info.index = i;
      info.name = p_dev_info[i].strDevName;
      info.type = p_dev_info[i].nDevType;
      info.pid = p_dev_info[i].wPID;
      info.vid = p_dev_info[i].wVID;
      info.chip_id = p_dev_info[i].nChipID;
      info.fw_version = sz_buf;
      dev_infos->push_back(std::move(info));
    }
  }

  free(p_dev_info);
}

void CameraPrivate::GetResolutions(const std::int32_t& dev_index,
    std::vector<StreamInfo>* color_infos,
    std::vector<StreamInfo>* depth_infos) {
  if (!color_infos) {
    LOGE("GetResolutions: color_infos is null.");
    return;
  }
  color_infos->clear();

  if (!depth_infos) {
    LOGE("GetResolutions: depth_infos is null.");
    return;
  }
  depth_infos->clear();

  memset(stream_color_info_ptr_, 0, sizeof(ETRONDI_STREAM_INFO)*64);
  memset(stream_depth_info_ptr_, 0, sizeof(ETRONDI_STREAM_INFO)*64);

  DEVSELINFO dev_sel_info{dev_index};
  EtronDI_GetDeviceResolutionList(etron_di_, &dev_sel_info, 64,
      stream_color_info_ptr_, 64, stream_depth_info_ptr_);

  PETRONDI_STREAM_INFO stream_temp_info_ptr = stream_color_info_ptr_;
  int i = 0;
  while (i < 64) {
    if (stream_temp_info_ptr->nWidth > 0) {
      StreamInfo info;
      info.index = i;
      info.width = stream_temp_info_ptr->nWidth;
      info.height = stream_temp_info_ptr->nHeight;
      info.format = stream_temp_info_ptr->bFormatMJPG ?
          StreamFormat::STREAM_MJPG : StreamFormat::STREAM_YUYV;
      color_infos->push_back(info);
    }
    stream_temp_info_ptr++;
    i++;
  }

  stream_temp_info_ptr = stream_depth_info_ptr_;
  i = 0;
  while (i < 64) {
    if (stream_temp_info_ptr->nWidth > 0) {
      StreamInfo info;
      info.index = i;
      info.width = stream_temp_info_ptr->nWidth;
      info.height = stream_temp_info_ptr->nHeight;
      info.format = stream_temp_info_ptr->bFormatMJPG ?
          StreamFormat::STREAM_MJPG : StreamFormat::STREAM_YUYV;
      depth_infos->push_back(info);
    }
    stream_temp_info_ptr++;
    i++;
  }

  stream_info_dev_index_ = dev_index;
}

void CameraPrivate::GetResolutionIndex(const InitParams& params,
    int* color_res_index,
    int* depth_res_index) {
  return GetResolutionIndex(
      params.dev_index, params.stream_mode,
      params.color_stream_format, params.depth_stream_format,
      color_res_index, depth_res_index);
}

void CameraPrivate::GetResolutionIndex(const std::int32_t& dev_index,
    const StreamMode& stream_mode,
    const StreamFormat& color_stream_format,
    const StreamFormat& depth_stream_format,
    int *color_res_index,
    int *depth_res_index) {
  if (!color_res_index) {
    LOGE("GetResolutionIndex: color_res_index is null.");
    return;
  }
  if (!depth_res_index) {
    LOGE("GetResolutionIndex: depth_res_index is null.");
    return;
  }

  *color_res_index = -1;
  *depth_res_index = -1;

  int width = 0, height = 0;
  if (is_enable_image_[ImageType::IMAGE_RIGHT_COLOR]) {
    get_stream_size(stream_mode_, &width, &height);
  } else {
    get_stream_size(stream_mode, &width, &height);
  }

  memset(stream_color_info_ptr_, 0, sizeof(ETRONDI_STREAM_INFO)*64);
  memset(stream_depth_info_ptr_, 0, sizeof(ETRONDI_STREAM_INFO)*64);

  DEVSELINFO dev_sel_info{dev_index};
  EtronDI_GetDeviceResolutionList(etron_di_, &dev_sel_info, 64,
      stream_color_info_ptr_, 64, stream_depth_info_ptr_);

  PETRONDI_STREAM_INFO stream_temp_info_ptr = stream_color_info_ptr_;
  int i = 0;
  while (i < 64) {
    if (stream_temp_info_ptr->nWidth == width &&
        stream_temp_info_ptr->nHeight == height &&
        color_stream_format == (stream_temp_info_ptr->bFormatMJPG ?
            StreamFormat::STREAM_MJPG : StreamFormat::STREAM_YUYV)) {
      *color_res_index = i;
      break;
    }
    stream_temp_info_ptr++;
    i++;
  }

  if (*color_res_index == -1) {
    LOGE("Error: Color Mode width[%d] height[%d] format[%s] not support. "
        "Please check the resolution list.", width, height,
        get_stream_format_string(color_stream_format));
    *color_res_index = 0;
  }

  stream_temp_info_ptr = stream_depth_info_ptr_;
  i = 0;
  while (i < 64) {
    if (stream_temp_info_ptr->nHeight == height &&
        depth_stream_format == (stream_temp_info_ptr->bFormatMJPG ?
            StreamFormat::STREAM_MJPG : StreamFormat::STREAM_YUYV)) {
      *depth_res_index = i;
      break;
    }
    stream_temp_info_ptr++;
    i++;
  }

  if (*depth_res_index == -1) {
    LOGE("Error: Depth Mode width[%d] height[%d] format[%s] not support. "
        "Please check the resolution list.", width, height,
        get_stream_format_string(depth_stream_format));
    *depth_res_index = 0;
  }
}

ErrorCode CameraPrivate::SetAutoExposureEnabled(bool enabled) {
  bool ok;
  if (enabled) {
    ok = ETronDI_OK == EtronDI_EnableAE(etron_di_, &dev_sel_info_);
  } else {
    ok = ETronDI_OK == EtronDI_DisableAE(etron_di_, &dev_sel_info_);
  }
  if (ok) {
    LOGI("-- Auto-exposure state: %s", enabled ? "enabled" : "disabled");
  } else {
    LOGW("-- %s auto-exposure failed", enabled ? "Enable" : "Disable");
  }
  return ok ? ErrorCode::SUCCESS : ErrorCode::ERROR_FAILURE;
}

ErrorCode CameraPrivate::SetAutoWhiteBalanceEnabled(bool enabled) {
  bool ok;
  if (enabled) {
    ok = ETronDI_OK == EtronDI_EnableAWB(etron_di_, &dev_sel_info_);
  } else {
    ok = ETronDI_OK == EtronDI_DisableAWB(etron_di_, &dev_sel_info_);
  }
  if (ok) {
    LOGI("-- Auto-white balance state: %s", enabled ? "enabled" : "disabled");
  } else {
    LOGW("-- %s auto-white balance failed", enabled ? "Enable" : "Disable");
  }
  return ok ? ErrorCode::SUCCESS : ErrorCode::ERROR_FAILURE;
}

bool CameraPrivate::GetSensorRegister(int id, std::uint16_t address,
    std::uint16_t* value, int flag) {
  if (!IsOpened()) return false;
#ifdef MYNTEYE_OS_WIN
  return ETronDI_OK == EtronDI_GetSensorRegister(etron_di_, &dev_sel_info_, id,
      address, value, flag, 2);
#else
  return ETronDI_OK == EtronDI_GetSensorRegister(etron_di_, &dev_sel_info_, id,
      address, value, flag, SENSOR_BOTH);
#endif
}

bool CameraPrivate::GetHWRegister(std::uint16_t address, std::uint16_t* value,
    int flag) {
  if (!IsOpened()) return false;
  return ETronDI_OK == EtronDI_GetHWRegister(etron_di_, &dev_sel_info_,
      address, value, flag);
}

bool CameraPrivate::GetFWRegister(std::uint16_t address, std::uint16_t* value,
    int flag) {
  if (!IsOpened()) return false;
  return ETronDI_OK == EtronDI_GetFWRegister(etron_di_, &dev_sel_info_, address,
      value, flag);
}

bool CameraPrivate::SetSensorRegister(int id, std::uint16_t address,
    std::uint16_t value, int flag) {
  if (!IsOpened()) return false;
#ifdef MYNTEYE_OS_WIN
  return ETronDI_OK == EtronDI_SetSensorRegister(etron_di_, &dev_sel_info_, id,
      address, value, flag, 2);
#else
  return ETronDI_OK == EtronDI_SetSensorRegister(etron_di_, &dev_sel_info_, id,
      address, value, flag, SENSOR_BOTH);
#endif
}

bool CameraPrivate::SetHWRegister(std::uint16_t address, std::uint16_t value,
    int flag) {
  if (!IsOpened()) return false;
  return ETronDI_OK == EtronDI_SetHWRegister(etron_di_, &dev_sel_info_, address,
      value, flag);
}

bool CameraPrivate::SetFWRegister(std::uint16_t address, std::uint16_t value,
    int flag) {
  if (!IsOpened()) return false;
  return ETronDI_OK == EtronDI_SetFWRegister(etron_di_, &dev_sel_info_, address,
      value, flag);
}

ErrorCode CameraPrivate::Open(const InitParams& params) {
  if (stream_mode_ == StreamMode::STREAM_2560x720 &&
      params.framerate == 60) {
    LOGI("The frame rate chosen is too large, please use a smaller frame rate.");
    return ErrorCode::ERROR_FAILURE;
  }

  dev_sel_info_.index = params.dev_index;

  EtronDI_SetDepthDataType(etron_di_, &dev_sel_info_, depth_data_type_);
  DBG_LOGI("SetDepthDataType: %d", depth_data_type_);

  SetAutoExposureEnabled(params.state_ae);
  SetAutoWhiteBalanceEnabled(params.state_awb);

  if (params.framerate > 0) framerate_ = params.framerate;
  LOGI("-- Framerate: %d", framerate_);

  rate_.reset(new Rate(framerate_));

#ifdef MYNTEYE_OS_LINUX
  std::string dtc_name = "Unknown";
  switch (params.depth_mode) {
    case DepthMode::DEPTH_GRAY:
      dtc_ = DEPTH_IMG_GRAY_TRANSFER;
      dtc_name = "Gray";
      break;
    case DepthMode::DEPTH_COLORFUL:
      dtc_ = DEPTH_IMG_COLORFUL_TRANSFER;
      dtc_name = "Colorful";
      break;
    case DepthMode::DEPTH_RAW:
    default:
      dtc_ = DEPTH_IMG_NON_TRANSFER;
      dtc_name = "Raw";
      break;
  }
#endif
  depth_mode_ = params.depth_mode;

  if (params.dev_index != stream_info_dev_index_) {
    std::vector<StreamInfo> color_infos;
    std::vector<StreamInfo> depth_infos;
    GetResolutions(params.dev_index, &color_infos, &depth_infos);
  }

  GetResolutionIndex(params, &color_res_index_, &depth_res_index_);
  LOGI("-- Color Stream: %dx%d %s",
      stream_color_info_ptr_[color_res_index_].nWidth,
      stream_color_info_ptr_[color_res_index_].nHeight,
      stream_color_info_ptr_[color_res_index_].bFormatMJPG ? "MJPG" : "YUYV");
  LOGI("-- Depth Stream: %dx%d %s",
      stream_depth_info_ptr_[depth_res_index_].nWidth,
      stream_depth_info_ptr_[depth_res_index_].nHeight,
      stream_depth_info_ptr_[depth_res_index_].bFormatMJPG ? "MJPG" : "YUYV");

  if (params.ir_intensity >= 0) {
    if (SetFWRegister(0xE0, params.ir_intensity)) {
      LOGI("-- IR intensity: %d", params.ir_intensity);
    } else {
      LOGI("-- IR intensity: %d (failed)", params.ir_intensity);
    }
  }

  ReleaseBuf();

#ifdef MYNTEYE_OS_WIN
  // int EtronDI_OpenDeviceEx(
  //     void* pHandleEtronDI,
  //     PDEVSELINFO pDevSelInfo,
  //     int colorStreamIndex,
  //     bool toRgb,
  //     int depthStreamIndex,
  //     int depthStreamSwitch,
  //     EtronDI_ImgCallbackFn callbackFn,
  //     void* pCallbackParam,
  //     int* pFps,
  //     BYTE ctrlMode)

  bool toRgb = false;
  // Depth0: none
  // Depth1: unshort
  // Depth2: ?
  int depthStreamSwitch = EtronDIDepthSwitch::Depth1;
  // 0x01: color and depth frame output synchrously, for depth map module only
  // 0x02: enable post-process, for Depth Map module only
  // 0x04: stitch images if this bit is set, for fisheye spherical module only
  // 0x08: use OpenCL in stitching. This bit effective only when bit-2 is set.
  BYTE ctrlMode = 0x01;

  int ret = EtronDI_OpenDeviceEx(etron_di_, &dev_sel_info_,
      color_res_index_, toRgb,
      depth_res_index_, depthStreamSwitch,
      CameraPrivate::ImgCallback, this, &framerate_, ctrlMode);
#else
  int ret = EtronDI_OpenDevice2(etron_di_, &dev_sel_info_,
      stream_color_info_ptr_[color_res_index_].nWidth,
      stream_color_info_ptr_[color_res_index_].nHeight,
      stream_color_info_ptr_[color_res_index_].bFormatMJPG,
      stream_depth_info_ptr_[depth_res_index_].nWidth,
      stream_depth_info_ptr_[depth_res_index_].nHeight,
      dtc_, false, NULL, &framerate_);
#endif

  if (ETronDI_OK == ret) {
    StartHidTracking();
    StartCaptureImage();
    SyncCameraLogData();
    /*
    unsigned char pdata[100] = {};
    int plen, nbufferSize = 9;
    EtronDI_GetSerialNumber(etron_di_, &dev_sel_info_, pdata, nbufferSize, &plen);
    printf ("pdata = %s, nbufferSize = %d, plen = %d\n", pdata, nbufferSize, plen);
    */
    return ErrorCode::SUCCESS;
  } else {
    dev_sel_info_.index = -1;  // reset flag
    return ErrorCode::ERROR_CAMERA_OPEN_FAILED;
  }
}

bool CameraPrivate::IsOpened() const {
  return dev_sel_info_.index != -1;
}

void CameraPrivate::CheckOpened() const {
  if (!IsOpened()) throw std::runtime_error("Error: Camera not opened.");
}

/*
Image::pointer CameraPrivate::RetrieveImage(const ImageType& type,
    ErrorCode* code) {
  if (!IsOpened()) {
    *code = ErrorCode::ERROR_CAMERA_NOT_OPENED;
    return nullptr;
  }
  switch (type) {
    case ImageType::IMAGE_COLOR:
      return RetrieveImageColor(code);
    case ImageType::IMAGE_DEPTH:
      return RetrieveImageDepth(code);
    default:
      throw new std::runtime_error("RetrieveImage: ImageType is unknown");
  }
}
*/

std::vector<device::StreamData> CameraPrivate::RetrieveImage(const ImageType& type,
    ErrorCode* code) {
  if (!IsOpened()) {
    *code = ErrorCode::ERROR_CAMERA_NOT_OPENED;
    return {};
  }

  switch (type) {
    case ImageType::IMAGE_LEFT_COLOR: {
      std::lock_guard<std::mutex> _(cap_color_mtx_);
      stream_datas_t data = left_color_data_;
      left_color_data_.clear();
      return data;
    } break;
    case ImageType::IMAGE_RIGHT_COLOR: {
      if (!is_enable_image_[ImageType::IMAGE_RIGHT_COLOR]) {
        LOGE("RetrieveImage: Right color is disable.");
        throw new std::runtime_error("RetrieveImage: Right color is disable.");
      }
      std::lock_guard<std::mutex> _(cap_color_mtx_);
      stream_datas_t data = right_color_data_;
      right_color_data_.clear();
      return data;
    } break;
    case ImageType::IMAGE_DEPTH: {
      std::lock_guard<std::mutex> _(cap_depth_mtx_);
      stream_datas_t data = depth_data_;
      depth_data_.clear();
      return data;
    } break;
    default:
      throw new std::runtime_error("RetrieveImage: ImageType is unknown");
  }
}

CameraPrivate::stream_data_t CameraPrivate::RetrieveLatestImage(const ImageType& type,
    ErrorCode* code) {
  if (!IsOpened()) {
    *code = ErrorCode::ERROR_CAMERA_NOT_OPENED;
    return {};
  }

  switch (type) {
    case ImageType::IMAGE_LEFT_COLOR: {
      std::lock_guard<std::mutex> _(cap_color_mtx_);
      if (left_color_data_.empty()) { return {}; }
      auto data = left_color_data_.back();
      left_color_data_.clear();
      return data;
    } break;
    case ImageType::IMAGE_RIGHT_COLOR: {
      std::lock_guard<std::mutex> _(cap_color_mtx_);
      if (right_color_data_.empty()) { return {}; }
      auto data = right_color_data_.back();
      right_color_data_.clear();
      return data;
    } break;
    case ImageType::IMAGE_DEPTH: {
      std::lock_guard<std::mutex> _(cap_depth_mtx_);
      if (depth_data_.empty()) { return {}; }
      auto data = depth_data_.back();
      depth_data_.clear();
      return data;
    } break;
    default:
      throw new std::runtime_error("RetrieveImage: ImageType is unknown");
  }
}

void CameraPrivate::CaptureImageColor(ErrorCode* code) {
  std::unique_lock<std::mutex> _(cap_color_mtx_);
  auto p = RetrieveImageColor(code);
  if (p) {
    auto color = p->Clone();
    image_color_.push_back(color);
    image_color_wait_.notify_one();
  }
}

void CameraPrivate::CaptureImageDepth(ErrorCode* code) {
  std::unique_lock<std::mutex> _(cap_depth_mtx_);
  auto p = RetrieveImageDepth(code);
  if (p) {
    auto depth = p->Clone();
    image_depth_.push_back(depth);
    image_depth_wait_.notify_one();
  }
}

void CameraPrivate::SyntheticImageColor() {
  std::unique_lock<std::mutex> _(cap_color_mtx_);
  image_color_wait_.wait_for(_, std::chrono::seconds(1));

  if (image_color_.empty() || img_info_.empty()) { return; }

  if (image_color_.front()->frame_id() >
      img_info_.back().img_info->frame_id) {
    if (image_color_.size() > 5) { image_color_.clear(); }
    img_info_.clear();
    return;
  } else if (image_color_.back()->frame_id() <
      img_info_.front().img_info->frame_id) {
    if (img_info_.size() > 5) { img_info_.clear(); }
    image_color_.clear();
    return;
  }

  for (auto color : image_color_) {
    for (auto info : img_info_) {
      if (color->frame_id() == info.img_info->frame_id) {
        TransferColor(color, info);
        if (left_color_data_.size() > 30) { left_color_data_.clear(); }
        if (right_color_data_.size() > 30) { right_color_data_.clear(); }
        if (img_info_.size() > 30) { img_info_.clear(); }
      }
    }
  }
  image_color_.clear();
  img_info_.clear();
}

void CameraPrivate::TransferColor(Image::pointer color, img_info_data_t info) {
  if (!is_enable_image_[ImageType::IMAGE_RIGHT_COLOR]) {
    stream_data_t data;
    data.img_info = std::make_shared<ImgInfo>();
    *data.img_info = *info.img_info;
    data.img = color->Clone();
    left_color_data_.push_back(data);
  } else {
    CutPart(ImageType::IMAGE_LEFT_COLOR, color, info);
    CutPart(ImageType::IMAGE_RIGHT_COLOR, color, info);
  }
}

void CameraPrivate::CutPart(ImageType type,
    Image::pointer color, img_info_data_t info) {
  stream_data_t data;
  data.img_info = std::make_shared<ImgInfo>();
  *data.img_info = *info.img_info;
  if (type == ImageType::IMAGE_LEFT_COLOR) {
    data.img = color->CutPart(ImageType::IMAGE_LEFT_COLOR);
    left_color_data_.push_back(data);
  } else if (type == ImageType::IMAGE_RIGHT_COLOR) {
    data.img = color->CutPart(ImageType::IMAGE_RIGHT_COLOR);
    right_color_data_.push_back(data);
  }
}

void CameraPrivate::SyntheticImageDepth() {
  std::unique_lock<std::mutex> _(cap_depth_mtx_);
  image_depth_wait_.wait_for(_, std::chrono::seconds(1));
  for (auto depth : image_depth_) {
    stream_data_t data;
    data.img_info = nullptr;
    data.img = depth->Clone();
    depth_data_.push_back(data);
    if (depth_data_.size() > 30) { depth_data_.clear(); }
  }
  image_depth_.clear();
}

void CameraPrivate::StartCaptureImage() {
  is_capture_image_ = true;
  cap_image_thread_ = std::thread([this]() {
    ErrorCode code = ErrorCode::SUCCESS;
    while (is_capture_image_) {
      if (is_enable_image_[ImageType::IMAGE_LEFT_COLOR] ||
          is_enable_image_[ImageType::IMAGE_RIGHT_COLOR]) {
        CaptureImageColor(&code);
      }
      if (is_enable_image_[ImageType::IMAGE_DEPTH]) {
        CaptureImageDepth(&code);
      }
    }
  });
  sync_thread_ = std::thread([this]() {
    while (is_capture_image_) {
      if (is_enable_image_[ImageType::IMAGE_LEFT_COLOR] ||
          is_enable_image_[ImageType::IMAGE_RIGHT_COLOR]) {
        SyntheticImageColor();
      }
      if (is_enable_image_[ImageType::IMAGE_DEPTH]) {
        SyntheticImageDepth();
      }
    }
  });
}

void CameraPrivate::StopCaptureImage() {
  is_capture_image_ = false;
  cap_image_thread_.join();
  image_color_wait_.notify_all();
  image_depth_wait_.notify_all();
  sync_thread_.join();
}

void CameraPrivate::Wait() {
  if (rate_) {
    OnPreWait();
    rate_->Sleep();
    OnPostWait();
  }
}

void CameraPrivate::Close() {
  if (dev_sel_info_.index != -1) {
    StopCaptureImage();
    channels_->StopHidTracking();
    EtronDI_CloseDevice(etron_di_, &dev_sel_info_);
    dev_sel_info_.index = -1;
  }
  ReleaseBuf();
  EtronDI_Release(&etron_di_);
}

void CameraPrivate::ReleaseBuf() {
  color_image_buf_ = nullptr;
  depth_image_buf_ = nullptr;
  if (!depth_buf_) {
    delete depth_buf_;
    depth_buf_ = nullptr;
  }
}

ErrorCode CameraPrivate::StartHidTracking() {
  channels_->SetImuCallback(std::bind(&CameraPrivate::ImuDataCallback,
        this, std::placeholders::_1));
  channels_->SetImgInfoCallback(std::bind(&CameraPrivate::ImageInfoCallback,
        this, std::placeholders::_1));
  is_imu_open_ = true;
  channels_->StartHidTracking();

  return ErrorCode::SUCCESS;
}

void CameraPrivate::ImuDataCallback(const ImuPacket &packet) {
  for (auto &&seg : packet.segments) {
    auto &&imu = std::make_shared<ImuData>();
    imu->flag = seg.flag;
    imu->temperature = static_cast<double>((std::uint16_t)(seg.temperature * 0.125 + 23));
    imu->timestamp = seg.timestamp;

    if (imu->flag == 1) {
      imu->accel[0] = (std::int16_t)seg.accel_or_gyro[0] * 12.f / 0x10000;
      imu->accel[1] = (std::int16_t)seg.accel_or_gyro[1] * 12.f / 0x10000;
      imu->accel[2] = (std::int16_t)seg.accel_or_gyro[2] * 12.f / 0x10000;
      imu->gyro[0] = 0;
      imu->gyro[1] = 0;
      imu->gyro[2] = 0;
    } else if (imu->flag == 2) {
      imu->accel[0] = 0;
      imu->accel[1] = 0;
      imu->accel[2] = 0;
      imu->gyro[0] = (std::int16_t)seg.accel_or_gyro[0] * 2000.f / 0x10000;
      imu->gyro[1] = (std::int16_t)seg.accel_or_gyro[1] * 2000.f / 0x10000;
      imu->gyro[2] = (std::int16_t)seg.accel_or_gyro[2] * 2000.f / 0x10000;
    } else {
      imu->Reset();
    }
<<<<<<< HEAD
    ++motion_count_;
    if (motion_count_ > 20) {
    std::lock_guard<std::mutex> _(mtx_imu_);
    motion_data_t tmp = {imu};
    imu_data_.push_back(tmp);
    }
=======

    motion_data_t tmp = {imu};
    cache_imu_data_.push_back(tmp);

    std::lock_guard<std::mutex> _(mtx_imu_);
    imu_data_.assign(cache_imu_data_.begin(), cache_imu_data_.end());
    cache_imu_data_.clear();
>>>>>>> b617cf6f
  }
}

void CameraPrivate::ImageInfoCallback(const ImgInfoPacket &packet) {
  auto &&img_info = std::make_shared<ImgInfo>();

  img_info->frame_id = packet.frame_id;
  img_info->timestamp = packet.timestamp;
  img_info->exposure_time = packet.exposure_time;

  img_info_data_t tmp = {img_info};
  cache_image_info_.push_back(tmp);

  std::lock_guard<std::mutex> _(mtx_img_info_);
  img_info_.assign(cache_image_info_.begin(), cache_image_info_.end());
  cache_image_info_.clear();
}

std::vector<device::MotionData> CameraPrivate::GetImuDatas() {
  if (!is_imu_open_)
    LOGE("Imu is not opened !");

  std::lock_guard<std::mutex> _(mtx_imu_);
  motion_datas_t tmp = imu_data_;
  imu_data_.clear();
  return tmp;
}

void CameraPrivate::GetHDCameraLogData() {
  GetCameraLogData(0);
}

void CameraPrivate::GetVGACameraLogData() {
  GetCameraLogData(1);
}

void CameraPrivate::SyncCameraLogData() {
  camera_log_datas_.clear();
  for (int index = 0; index < 2 ; index++) {
    struct CameraCtrlRectLogData camera_log_data;
    eSPCtrl_RectLogData eSPRectLogData;
    EtronDI_GetRectifyMatLogData(etron_di_,
      &dev_sel_info_, &eSPRectLogData, index);
    int i;
    camera_log_data.InImgWidth = eSPRectLogData.InImgWidth;
    camera_log_data.InImgHeight = eSPRectLogData.InImgHeight;
    camera_log_data.OutImgWidth = eSPRectLogData.OutImgWidth;
    camera_log_data.OutImgHeight = eSPRectLogData.OutImgHeight;
    camera_log_data.RECT_ScaleWidth = eSPRectLogData.RECT_ScaleWidth;
    camera_log_data.RECT_ScaleHeight = eSPRectLogData.RECT_ScaleHeight;
    for (i=0; i < 9; i++) {
      camera_log_data.CamMat1[i] = eSPRectLogData.CamMat1[i];
    }
    for (i=0; i < 8; i++) {
        camera_log_data.CamDist1[i] = eSPRectLogData.CamDist1[i];
    }
    for (i=0; i < 9; i++) {
        camera_log_data.CamMat2[i] = eSPRectLogData.CamMat2[i];
    }
    for (i=0; i < 8; i++) {
        camera_log_data.CamDist2[i] = eSPRectLogData.CamDist2[i];
    }
    for (i=0; i < 9; i++) {
        camera_log_data.RotaMat[i] = eSPRectLogData.RotaMat[i];
    }
    for (i=0; i < 3; i++) {
        camera_log_data.TranMat[i] = eSPRectLogData.TranMat[i];
    }
    for (i=0; i < 9; i++) {
        camera_log_data.LRotaMat[i] = eSPRectLogData.LRotaMat[i];
    }
    for (i=0; i < 9; i++) {
        camera_log_data.RRotaMat[i] = eSPRectLogData.RRotaMat[i];
    }
    for (i=0; i < 12; i++) {
        camera_log_data.NewCamMat1[i] = eSPRectLogData.NewCamMat1[i];
    }
    for (i=0; i < 12; i++) {
        camera_log_data.NewCamMat2[i] = eSPRectLogData.NewCamMat2[i];
    }
    camera_log_data.RECT_Crop_Row_BG = eSPRectLogData.RECT_Crop_Row_BG;
    camera_log_data.RECT_Crop_Row_ED = eSPRectLogData.RECT_Crop_Row_ED;
    camera_log_data.RECT_Crop_Col_BG_L = eSPRectLogData.RECT_Crop_Col_BG_L;
    camera_log_data.RECT_Crop_Col_ED_L = eSPRectLogData.RECT_Crop_Col_ED_L;
    camera_log_data.RECT_Scale_Col_M = eSPRectLogData.RECT_Scale_Col_M;
    camera_log_data.RECT_Scale_Col_N = eSPRectLogData.RECT_Scale_Col_N;
    camera_log_data.RECT_Scale_Row_M = eSPRectLogData.RECT_Scale_Row_M;
    camera_log_data.RECT_Scale_Row_N = eSPRectLogData.RECT_Scale_Row_N;
    camera_log_data.RECT_AvgErr = eSPRectLogData.RECT_AvgErr;
    camera_log_data.nLineBuffers = eSPRectLogData.nLineBuffers;
    for (i = 0; i < 16; i++) {
      camera_log_data.ReProjectMat[i] = eSPRectLogData.ReProjectMat[i];
    }
    camera_log_datas_.push_back(camera_log_data);
  }
}

struct CameraCtrlRectLogData  CameraPrivate::GetCameraCtrlData(int index) {
  return camera_log_datas_[index];
}

void CameraPrivate::GetCameraLogData(int index) {
  int nRet;

  // for parse log test
  eSPCtrl_RectLogData eSPRectLogData;
  // EtronDI_GetRectifyLogData in puma
  // EtronDI_GetRectifyMatLogData
  nRet = EtronDI_GetRectifyMatLogData(etron_di_,
    &dev_sel_info_, &eSPRectLogData, index);
  printf("nRet = %d", nRet);

  FILE *pfile;
  char buf[128];
  sprintf(buf, "RectfyLog_PUMA_%d.txt", index); // NOLINT
  pfile = fopen(buf, "wt");
  if (pfile != NULL) {
    int i;
    fprintf(pfile, "InImgWidth = %d\n",        eSPRectLogData.InImgWidth);
    fprintf(pfile, "InImgHeight = %d\n",       eSPRectLogData.InImgHeight);
    fprintf(pfile, "OutImgWidth = %d\n",       eSPRectLogData.OutImgWidth);
    fprintf(pfile, "OutImgHeight = %d\n",      eSPRectLogData.OutImgHeight);
    //
    fprintf(pfile, "RECT_ScaleWidth = %d\n",   eSPRectLogData.RECT_ScaleWidth);
    fprintf(pfile, "RECT_ScaleHeight = %d\n",  eSPRectLogData.RECT_ScaleHeight);
    //
    fprintf(pfile, "CamMat1 = ");
    for (i=0; i < 9; i++) {
        fprintf(pfile, "%.8f, ",  eSPRectLogData.CamMat1[i]);
    }
    fprintf(pfile, "\n");
    //
    fprintf(pfile, "CamDist1 = ");
    for (i=0; i < 8; i++) {
        fprintf(pfile, "%.8f, ",  eSPRectLogData.CamDist1[i]);
    }
    fprintf(pfile, "\n");
    //
    fprintf(pfile, "CamMat2 = ");
    for (i=0; i < 9; i++) {
        fprintf(pfile, "%.8f, ",  eSPRectLogData.CamMat2[i]);
    }
    fprintf(pfile, "\n");
    //
    fprintf(pfile, "CamDist2 = ");
    for (i=0; i < 8; i++) {
        fprintf(pfile, "%.8f, ",  eSPRectLogData.CamDist2[i]);
    }
    fprintf(pfile, "\n");
    //
    fprintf(pfile, "RotaMat = ");
    for (i=0; i < 9; i++) {
        fprintf(pfile, "%.8f, ",  eSPRectLogData.RotaMat[i]);
    }
    fprintf(pfile, "\n");
    //
    fprintf(pfile, "TranMat = ");
    for (i=0; i < 3; i++) {
        fprintf(pfile, "%.8f, ",  eSPRectLogData.TranMat[i]);
    }
    fprintf(pfile, "\n");
    //
    fprintf(pfile, "LRotaMat = ");
    for (i=0; i < 9; i++) {
        fprintf(pfile, "%.8f, ",  eSPRectLogData.LRotaMat[i]);
    }
    fprintf(pfile, "\n");
    //
    fprintf(pfile, "RRotaMat = ");
    for (i=0; i < 9; i++) {
        fprintf(pfile, "%.8f, ",  eSPRectLogData.RRotaMat[i]);
    }
    fprintf(pfile, "\n");
    //
    fprintf(pfile, "NewCamMat1 = ");
    for (i=0; i < 12; i++) {
        fprintf(pfile, "%.8f, ",  eSPRectLogData.NewCamMat1[i]);
    }
    fprintf(pfile, "\n");
    //
    fprintf(pfile, "NewCamMat2 = ");
    for (i=0; i < 12; i++) {
        fprintf(pfile, "%.8f, ",  eSPRectLogData.NewCamMat2[i]);
    }
    fprintf(pfile, "\n");
    //
    fprintf(pfile, "RECT_Crop_Row_BG = %d\n",
      eSPRectLogData.RECT_Crop_Row_BG);
    fprintf(pfile, "RECT_Crop_Row_ED = %d\n",
      eSPRectLogData.RECT_Crop_Row_ED);
    fprintf(pfile, "RECT_Crop_Col_BG_L = %d\n",
      eSPRectLogData.RECT_Crop_Col_BG_L);
    fprintf(pfile, "RECT_Crop_Col_ED_L = %d\n",
      eSPRectLogData.RECT_Crop_Col_ED_L);
    fprintf(pfile, "RECT_Scale_Col_M = %d\n",
      eSPRectLogData.RECT_Scale_Col_M);
    fprintf(pfile, "RECT_Scale_Col_N = %d\n",
      eSPRectLogData.RECT_Scale_Col_N);
    fprintf(pfile, "RECT_Scale_Row_M = %d\n",
      eSPRectLogData.RECT_Scale_Row_M);
    fprintf(pfile, "RECT_Scale_Row_N = %d\n",
      eSPRectLogData.RECT_Scale_Row_N);
    //
    fprintf(pfile, "RECT_AvgErr = %.8f\n", eSPRectLogData.RECT_AvgErr);
    //
    fprintf(pfile, "nLineBuffers = %d\n",  eSPRectLogData.nLineBuffers);
    //
    printf("file ok\n");
    fprintf(pfile, "ReProjectMat = ");
    for (i = 0; i < 16; i++) {
      fprintf(pfile, "%.8f, ", eSPRectLogData.ReProjectMat[i]);
    }
    fprintf(pfile, "\n");
  }
  fclose(pfile);
}

void CameraPrivate::SetCameraLogData(const std::string& file) {
  std::ifstream t;
  int length;
  t.open(file.c_str());
  t.seekg(0, std::ios::end);
  length = t.tellg();
  t.seekg(0, std::ios::beg);
  char* buffer = new char[length];
  t.read(buffer, length);
  t.close();

  int nActualLength = 0;

  if ( ETronDI_OK != EtronDI_SetLogData( etron_di_, &dev_sel_info_,
    (unsigned char*)buffer, length, &nActualLength, 0)) {
    printf("error when setLogData\n");
  }
  delete[] buffer;
  SyncCameraLogData();
}

struct CameraCtrlRectLogData CameraPrivate::GetHDCameraCtrlData() {
  return GetCameraCtrlData(0);
}
struct CameraCtrlRectLogData CameraPrivate::GetVGACameraCtrlData() {
  return GetCameraCtrlData(1);
}

void CameraPrivate::SetImageMode(const ImageMode& mode) {
  switch (mode) {
    case ImageMode::IMAGE_RAW:
      depth_data_type_ = 9; // ETronDI_DEPTH_DATA_11_BITS_RAW
      break;
    case ImageMode::IMAGE_RECTIFIED:
      depth_data_type_ = 4; // ETronDI_DEPTH_DATA_11_BITS
      break;
    default:
      throw new std::runtime_error("ImageMode is unknown");
  }
}

void CameraPrivate::EnableImageType(const ImageType& type) {
  switch (type) {
    case ImageType::IMAGE_LEFT_COLOR:
      is_enable_image_[type] = true;
      break;
    case ImageType::IMAGE_RIGHT_COLOR:
      is_enable_image_[type] = true;
      stream_mode_ = StreamMode::STREAM_2560x720;
      break;
    case ImageType::IMAGE_DEPTH:
      is_enable_image_[type] = true;
      break;
    case ImageType::ALL:
      EnableImageType(ImageType::IMAGE_LEFT_COLOR);
      EnableImageType(ImageType::IMAGE_RIGHT_COLOR);
      EnableImageType(ImageType::IMAGE_DEPTH);
      break;
    default:
      LOGE("EnableImageType:: ImageType is unknown.");
  }
}<|MERGE_RESOLUTION|>--- conflicted
+++ resolved
@@ -790,22 +790,14 @@
     } else {
       imu->Reset();
     }
-<<<<<<< HEAD
     ++motion_count_;
     if (motion_count_ > 20) {
-    std::lock_guard<std::mutex> _(mtx_imu_);
-    motion_data_t tmp = {imu};
-    imu_data_.push_back(tmp);
-    }
-=======
-
-    motion_data_t tmp = {imu};
-    cache_imu_data_.push_back(tmp);
-
-    std::lock_guard<std::mutex> _(mtx_imu_);
-    imu_data_.assign(cache_imu_data_.begin(), cache_imu_data_.end());
-    cache_imu_data_.clear();
->>>>>>> b617cf6f
+      motion_data_t tmp = {imu};
+      cache_imu_data_.push_back(tmp);
+      std::lock_guard<std::mutex> _(mtx_imu_);
+      imu_data_.assign(cache_imu_data_.begin(), cache_imu_data_.end());
+      cache_imu_data_.clear();
+    }
   }
 }
 
