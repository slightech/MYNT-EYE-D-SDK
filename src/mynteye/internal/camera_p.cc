--- conflicted
+++ resolved
@@ -790,25 +790,16 @@
     } else {
       imu->Reset();
     }
-<<<<<<< HEAD
-
-    motion_data_t tmp = {imu};
-    cache_imu_data_.push_back(tmp);
-
-    std::lock_guard<std::mutex> _(mtx_imu_);
-    imu_data_.insert(imu_data_.end(), cache_imu_data_.begin(),
-        cache_imu_data_.end());
-    cache_imu_data_.clear();
-=======
+
     ++motion_count_;
     if (motion_count_ > 20) {
       motion_data_t tmp = {imu};
       cache_imu_data_.push_back(tmp);
       std::lock_guard<std::mutex> _(mtx_imu_);
-      imu_data_.assign(cache_imu_data_.begin(), cache_imu_data_.end());
+      imu_data_.insert(imu_data_.end(), cache_imu_data_.begin(),
+          cache_imu_data_.end());
       cache_imu_data_.clear();
     }
->>>>>>> efafa293
   }
 }
 
