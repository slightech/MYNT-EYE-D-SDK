--- conflicted
+++ resolved
@@ -298,19 +298,16 @@
   return std::move(p_->GetDistanceDatas());
 }
 
-<<<<<<< HEAD
 std::shared_ptr<CameraCalibration> Camera::GetCameraCalibration(
     const StreamMode& stream_mode) {
   return p_->GetCameraCalibration(stream_mode);
 }
 
-=======
 void Camera::WaitForStreams() {
   return p_->WaitForStreams();
 }
 
 #ifdef MYNTEYE_DEPRECATED_COMPAT
->>>>>>> 2cb42790
 void Camera::WaitForStream() {
   return WaitForStreams();
 }
