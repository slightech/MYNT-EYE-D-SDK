--- conflicted
+++ resolved
@@ -197,9 +197,6 @@
   /** Auto-white-balance enabled or not */
   bool AutoWhiteBalanceControl(bool enable);
 
-<<<<<<< HEAD
-  void EnableMatchFrameId();
-=======
   /**↩
    * Enable location datas.
    *
@@ -239,7 +236,6 @@
 
   /** Set distance data callback. */
   void SetDistanceCallback(distance_callback_t callback, bool async);
->>>>>>> b8d0776e
 
  protected:
   std::shared_ptr<Channels> channels() const {
